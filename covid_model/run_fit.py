--- conflicted
+++ resolved
@@ -39,12 +39,7 @@
 
     # run fit
     engine = db_engine()
-<<<<<<< HEAD
-    fit = CovidModelFit(engine=engine, region_params=fit_params.region_params, region=fit_params.region, tc_min=fit_params.tc_min, tc_max=fit_params.tc_max, **parser.specs_args_as_dict())
-=======
-
-    fit = CovidModelFit(engine=engine, region_params=region_params, region=fit_params.region, **parser.specs_args_as_dict())
->>>>>>> 5f326273
+    fit = CovidModelFit(engine=engine, region_params=region_params, region=fit_params.region, tc_min=fit_params.tc_min, tc_max=fit_params.tc_max, **parser.specs_args_as_dict())
 
     # extract county IDs for the provided region; if statewide, set counties=None
     if region is not None:
