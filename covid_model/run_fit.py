--- conflicted
+++ resolved
@@ -1,16 +1,12 @@
 import matplotlib.pyplot as plt
+import pandas as pd
+import json
+import datetime as dt
 
 from db import db_engine
 from model_fit import CovidModelFit
 from analysis.charts import actual_hosps, modeled
-<<<<<<< HEAD
 from covid_model.cli_specs import ModelSpecsArgumentParser
-=======
-import matplotlib.pyplot as plt
-import datetime as dt
-from time import perf_counter
-import argparse
-import pandas as pd
 
 
 regions = {
@@ -38,64 +34,35 @@
   "sw": "Southwest",
   "wcp": "West Central Partnership"
 }
->>>>>>> 149daf3f
 
 
 def run():
     # get fit params
-<<<<<<< HEAD
     parser = ModelSpecsArgumentParser()
-    parser.add_argument("-lb", "--look_back", type=int, help="the number of (default 14-day) windows to look back and refit; default to 3")
+    parser.add_argument("-lb", "--look_back", type=int, help="the number of (default 14-day) windows to look back and refit; defaults to refitting all windows")
     parser.add_argument("-bs", "--batch_size", type=int, help="the number of (default 14-day) windows to fit in each batch; default to running everything in one batch")
     parser.add_argument("-is", "--increment_size", type=int, help="the number of windows to shift forward for each subsequent fit; default to 1")
     parser.add_argument("-ws", "--window_size", type=int, help="the number of days in each TC-window; default to 14")
     parser.add_argument("-ahs", "--actual_hosp_sql", type=str, help="path for file containing sql query that fetches actual hospitalization data")
-    parser.set_defaults(refresh_vacc=False)
-=======
-    parser = argparse.ArgumentParser()
-    parser.add_argument("-lb", "--look_back", type=int, help="the number of (default 14-day) windows to look back and refit; defaults to refitting all windows")
-    # parser.add_argument("-lbd", "--look_back_date", type=str, help="the date (YYYY-MM-DD) from which we want to refit; default to using -lb, which defaults to 3")
-    parser.add_argument("-bs", "--batch_size", type=int, help="the number of (default 14-day) windows to fit in each batch; default to running everything in one batch")
-    parser.add_argument("-is", "--increment_size", type=int, help="the number of windows to shift forward for each subsequent fit; default to 1")
-    parser.add_argument("-ws", "--window_size", type=int, help="the number of days in each TC-window; default to 14")
-    parser.add_argument("-f", "--fit_id", type=int, help="the fit_id for the last production fit, which will be used to set historical TC values for windows that will not be refit")
-    parser.add_argument("-p", "--params", type=str, help="the path to the params file to use for fitting; default to 'input/params.json'")
     parser.add_argument("-rp", "--region_params", type=str, default="input/region_params.json", help="the path to the region-specific params file to use for fitting; default to 'input/region_params.json'")
-    # parser.add_argument("-rv", "--refresh_vacc", type=bool, help="1 if you want to pull new vacc. data from the database, otherwise 0; default 0")
-    parser.add_argument("-ahs", "--actual_hosp_sql", type=str, help="path for file containing sql query that fetches actual hospitalization data")
-    parser.add_argument("-rv", "--refresh_vacc", action="store_true", help="1 if you want to pull new vacc. data from the database, otherwise 0; default 0")
-    parser.add_argument("-om", "--model_with_omicron", action="store_true")
     parser.add_argument("-rg", "--region", choices=regions.keys(), required=False, help="Specify the region to be run, if not specified, just runs default parameters")
     parser.add_argument("-hd", "--hosp_data", type=str, help="the path to the hospitalizations data for regions (temporary fix)")
     parser.add_argument("-wb", "--write_batch_output", action="store_true", default=False, help="write the output of each batch to the database")
-    parser.set_defaults(refresh_vacc=False, model_with_omicron=False)
->>>>>>> 149daf3f
+    parser.set_defaults(refresh_vacc=False)
     fit_params = parser.parse_args()
     look_back = fit_params.look_back
     batch_size = fit_params.batch_size if fit_params.batch_size is not None else look_back
     increment_size = fit_params.increment_size if fit_params.increment_size is not None else 1
     window_size = fit_params.window_size if fit_params.window_size is not None else 14
-<<<<<<< HEAD
-    actual_hosp_sql = fit_params.actual_hosp_sql if fit_params.actual_hosp_sql is not None else 'sql/emresource_hospitalizations.sql'
-=======
-    fit_id = fit_params.fit_id if fit_params.fit_id is not None else 865
-    params = fit_params.params if fit_params.params is not None else 'input/params.json'
-    refresh_vacc_data = fit_params.refresh_vacc
     region_params = fit_params.region_params
     region = fit_params.region
     write_batch_output = fit_params.write_batch_output
->>>>>>> 149daf3f
+    actual_hosp_sql = fit_params.actual_hosp_sql if fit_params.actual_hosp_sql is not None else 'sql/emresource_hospitalizations.sql'
 
     # run fit
     engine = db_engine()
 
-<<<<<<< HEAD
     fit = CovidModelFit(engine=engine, **parser.specs_args_as_dict())
-    fit.set_actual_hosp(engine, actual_hosp_sql=actual_hosp_sql)
-    fit.run(engine, look_back=look_back, batch_size=batch_size, increment_size=increment_size, window_size=window_size)
-
-=======
-    fit = CovidModelFit(fit_id, engine=engine)
 
     ####################################################################################################################
     # temporary code, currently loads region hospitalizations from  local files
@@ -113,25 +80,11 @@
         fit.actual_hosp = hosp_data.drop('date', axis=1).sum(axis=1)
     ####################################################################################################################
 
+    fit.run(engine, look_back=look_back, batch_size=batch_size,
+            increment_size=increment_size, window_size=window_size,
+            region_params=region_params, region=region,
+            write_batch_output=write_batch_output)
 
-
-    fit.run(engine, look_back=look_back, batch_size=batch_size, increment_size=increment_size, window_size=window_size,
-            params=params,
-            refresh_actual_vacc=refresh_vacc_data,
-            vacc_proj_params=json.load(open('input/vacc_proj_params.json'))['current trajectory'],
-            vacc_immun_params='input/vacc_immun_params.json',
-            timeseries_effect_multipliers='input/timeseries_effects/multipliers.json',
-            variant_prevalence='input/timeseries_effects/variant_prevalence.csv',
-            mab_prevalence='input/timeseries_effects/mab_prevalence.csv',
-            model_class=CovidModelWithVariants if fit_params.model_with_omicron else CovidModel,
-            attribute_multipliers='input/attribute_multipliers.json' if fit_params.model_with_omicron else None,
-            region_params=region_params,
-            region=region,
-            write_batch_output=write_batch_output
-            )
-
-    # fit.fitted_specs.write_to_db(engine)
->>>>>>> 149daf3f
     print(fit.fitted_model.specifications.tslices)
     print(fit.fitted_tc)
 
