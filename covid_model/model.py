import numpy as np
import pandas as pd
import json
import datetime as dt
import copy
from collections import OrderedDict


from covid_model.model_specs import CovidModelSpecifications
from covid_model.ode_builder import ODEBuilder


# class used to run the model given a set of parameters, including transmission control (ef)
class CovidModel(ODEBuilder, CovidModelSpecifications):
    attr = OrderedDict({'seir': ['S', 'E', 'I', 'A', 'Ih', 'D'],
                        'age': ['0-19', '20-39', '40-64', '65+'],
                        'vacc': ['none', 'shot1', 'shot2', 'shot3'],
                        'priorinf': ['none', 'non-omicron', 'omicron'],
<<<<<<< HEAD
                        'variant': ['none', 'alpha', 'delta', 'omicron'],
                        'immun': ['none', 'weak', 'strong'],
                        'region': ['co']})
=======
                        'variant': ['none', 'alpha', 'delta', 'omicron', 'ba2'],
                        'immun': ['none', 'weak', 'strong']})
>>>>>>> 362b80a4

    param_attr_names = ('age', 'vacc', 'priorinf', 'variant', 'immun', 'region')

    default_end_date = dt.date(2022, 5, 31)

    def __init__(self, base_model=None, deepcopy_params=True, increment=None, **spec_args):

        # update region attribute levels using base model, then spec_args as appropriate
        if base_model:
            self.attr['region'] = base_model.attr['region']
        if 'regions' in spec_args.keys():
            self.attr['region'] = spec_args['regions']

        # if a base model is provided, use its specifications
        if base_model is not None:
            spec_args['from_specs'] = base_model

        # initiate CovidModelSpecifications parent class; dates will be set in CovidModelSpecifications.__init__
        CovidModelSpecifications.__init__(self, **spec_args)

        # build trange based on the value provided in the increment argument
        tlength = (self.end_date - self.start_date).days
        # if increment is None, set trange to match TC tslices, with breaks added anywhere that has a tslice in model_params
        if increment is None:
            model_param_tslices = {(dt.datetime.strptime(tslice, "%Y-%m-%d").date() - self.start_date).days if isinstance(tslice, str) else tslice for param, param_specs in self.model_params.items() if isinstance(param_specs, dict) and 'tslices' in param_specs.keys() for tslice in param_specs['tslices']}
            trange = sorted(list(set(self.tslices).union({0}).union({tlength}).union(model_param_tslices)))
            trange = [ts for ts in trange if ts < self.tmax]
        # if increment is an integer, generate evenly spaced slices
        elif isinstance(increment, int):
            trange = list(range(0, tlength, increment)) + [tlength]
        # otherwise, just plug in the increment as the trange
        else:
            trange = list(increment)

        # initiate ODEBuilder parent class
        ODEBuilder.__init__(self, base_ode_builder=base_model, deepcopy_params=deepcopy_params, trange=trange, attributes=self.attr, param_attr_names=self.param_attr_names)

        # the var values for the solution; these get populated when self.solve_seir is run
        self.solution = None
        self.solution_y = None
        self.solution_ydf_full = None

    # a model must be prepped before it can be run; if any params EXCEPT the efs (i.e. TC) change, it must be re-prepped
    def prep(self, rebuild_param_lookups=True, **build_param_lookup_args):
        if rebuild_param_lookups:
            self.build_param_lookups(**build_param_lookup_args)
        self.build_ode()
        self.compile()

    def build_param_lookups(self, apply_vaccines=True, vacc_delay=14):

        # prep general parameters
        for param_name, param_list in self.model_params.items():
            for param_dict in param_list:
                if param_dict['tslices']:
                    for i, (tmin, tmax) in enumerate(zip([self.tmin] + param_dict['tslices'], param_dict['tslices'] + [self.tmax])):
                        tmin = (dt.datetime.strptime(tmin, "%Y-%m-%d").date() - self.start_date).days if isinstance(tmin, str) else tmin
                        tmax = (dt.datetime.strptime(tmax, "%Y-%m-%d").date() - self.start_date).days if isinstance(tmax, str) else tmax
                        v = {a: av[i] for a, av in param_dict['values'].items()} if isinstance(param_dict['values'], dict) else param_dict['values'][i]
                        self.set_param(param_name, v, param_dict['attributes'], trange=range(tmin, tmax))
                else:
                    self.set_param(param_name, param_dict['values'], param_dict['attributes'])

        if apply_vaccines:
            vacc_per_available = self.get_vacc_per_available()

            # apply vacc_delay
            vacc_per_available = vacc_per_available.groupby('age').shift(vacc_delay).fillna(0)

            # group vacc_per_available by trange interval
            t_index_rounded_down_to_tslices = pd.cut(vacc_per_available.index.get_level_values('t'), self.trange + [self.tmax], right=False, retbins=False, labels=self.trange)
            vacc_per_available = vacc_per_available.groupby([t_index_rounded_down_to_tslices, 'age']).mean()

            # convert to dictionaries for performance lookup
            vacc_per_available_dict = vacc_per_available.to_dict()

            # set the fail rate and vacc per unvacc rate for each dose
            for shot in self.attr['vacc'][1:]:
                for age in self.attr['age']:
<<<<<<< HEAD
                    for region in self.attr['region']:
                        for t in range(vacc_delay, self.tmax):
                            self.set_param(f'{shot}_per_available', vacc_per_available_dict[shot][(t - vacc_delay, age, region)],
                                           {'age': age, 'region': region}, trange=[t])
=======
                    for t in self.trange:
                        self.set_param(f'{shot}_per_available', vacc_per_available_dict[shot][(t, age)], {'age': age}, trange=[t])
>>>>>>> 362b80a4

        # alter parameters based on timeseries effects
        multipliers = self.get_timeseries_effect_multipliers()
        for param, mult_by_t in multipliers.to_dict().items():
            for t, mult in mult_by_t.items():
                if t in self.trange:
                    self.set_param(param, mult=mult, trange=[t])

        # alter parameters based on attribute multipliers
        if self.attribute_multipliers:
            for attr_mult_specs in self.attribute_multipliers:
                if 'attrs' in attr_mult_specs.keys() and 'region' in  attr_mult_specs['attrs'].keys():
                    pass
                else:
                    self.set_param(**attr_mult_specs)

    # handy properties for the beginning t, end t, and the full range of t values
    @property
    def tmin(self): return 0

    @property
    def tmax(self): return (self.end_date - self.start_date).days + 1

    @property
    def daterange(self): return pd.date_range(self.start_date, end=self.end_date - dt.timedelta(days=1))

    @property
    def tslices_dates(self): return [self.start_date + dt.timedelta(days=ts) for ts in [0] + self.tslices]

    # new exposures by day by group
    @property
    def new_infections(self):
        return self.solution_sum('seir')['E'] / self.model_params['alpha']

    # estimated reproduction number (length of infection * new_exposures / current_infections
    @property
    def re_estimates(self):
        infect_duration = 1 / self.model_params['gamm']
        infected = (self.solution_sum('seir')['I'].shift(3) + self.solution_sum('seir')['A'].shift(3))
        return infect_duration * self.new_infections.groupby('t').sum() / infected

    # set TC by slice, and update non-linear multipliers; defaults to reseting the last TC values
    def apply_tc(self, tc=None, tslices=None, suppress_ode_rebuild=False):
        # assume tc is a dictionary for different regions

        # if tslices are provided, replace any tslices >= tslices[0] with the new tslices
        if tslices is not None:
            self.tslices = [tslice for tslice in self.tslices if tslice < tslices[0]] + tslices
            self.trange = sorted(list(set(self.trange).union(self.tslices)))
            for i, t in enumerate(self.trange):
                if t not in self.params.keys():
                    self.params[t] = copy.deepcopy(self.params[self.trange[i-1]])

            self.build_t_lookups()  # rebuild t lookups
            self.tc = self.tc[:len(self.tslices) + 1]  # truncate tc if longer than tslices
            self.tc += [self.tc[-1]] * (1 + len(self.tslices) - len(self.tc))  # extend tc if shorter than tslices

        # if tc is provided, replace the
        if tc is not None:
            self.tc = self.tc[:-len(tc)] + tc

        # if the lengths do not match, raise an error
        if len(self.tc) != len(self.tslices) + 1:
            raise ValueError(f'The length of tc ({len(self.tc)}) must be equal to the length of tslices ({len(self.tslices)}) + 1.')

        # apply the new TC values to the non-linear multiplier to update the ODE
        # TODO: only update the nonlinear multipliers for TCs that have been changed
        if not suppress_ode_rebuild:
            for tmin, tmax, tc in zip([self.tmin] + self.tslices, self.tslices + [self.tmax], self.tc):
                self.set_nonlinear_multiplier(1 - tc, trange=range(tmin, tmax))

    # build ODE
    def build_ode(self):
        self.reset_ode()

        # tc
        self.apply_tc()

        # vaccination
        # first shot
        self.add_flows_by_attr({'vacc': f'none'}, {'vacc': f'shot1', 'immun': f'weak'}, coef=f'shot1_per_available * (1 - shot1_fail_rate)')
        self.add_flows_by_attr({'vacc': f'none'}, {'vacc': f'shot1', 'immun': f'none'}, coef=f'shot1_per_available * shot1_fail_rate')
        # second and third shot
        for i in [2, 3]:
            for immun in self.attributes['immun']:
                # if immun is none, that means that the first vacc shot failed, which means that future shots may fail as well
                if immun == 'none':
                    self.add_flows_by_attr({'vacc': f'shot{i-1}', "immun": immun}, {'vacc': f'shot{i}', 'immun': f'strong'}, coef=f'shot{i}_per_available * (1 - shot{i}_fail_rate / shot{i-1}_fail_rate)')
                    self.add_flows_by_attr({'vacc': f'shot{i-1}', "immun": immun}, {'vacc': f'shot{i}', 'immun': f'none'}, coef=f'shot{i}_per_available * (shot{i}_fail_rate / shot{i-1}_fail_rate)')
                else:
                    self.add_flows_by_attr({'vacc': f'shot{i-1}', "immun": immun}, {'vacc': f'shot{i}', 'immun': f'strong'}, coef=f'shot{i}_per_available')

        # seed variants
        self.add_flows_by_attr({'seir': 'S', 'age': '40-64', 'vacc': 'none', 'variant': 'none', 'immun': 'none'}, {'seir': 'E', 'variant': 'none'}, constant='initial_seed')
        self.add_flows_by_attr({'seir': 'S', 'age': '40-64', 'vacc': 'none', 'variant': 'none', 'immun': 'none'}, {'seir': 'E', 'variant': 'alpha'}, constant='alpha_seed')
        self.add_flows_by_attr({'seir': 'S', 'age': '40-64', 'vacc': 'none', 'variant': 'none', 'immun': 'none'}, {'seir': 'E', 'variant': 'delta'}, constant='delta_seed')
        self.add_flows_by_attr({'seir': 'S', 'age': '40-64', 'vacc': 'none', 'variant': 'none', 'immun': 'none'}, {'seir': 'E', 'variant': 'omicron'}, constant='om_seed')
        self.add_flows_by_attr({'seir': 'S', 'age': '40-64', 'vacc': 'none', 'variant': 'none', 'immun': 'none'}, {'seir': 'E', 'variant': 'ba2'}, constant='ba2_seed')

        # exposure
        asymptomatic_transmission = '(1 - immunity) * betta / total_pop'
        for variant in self.attributes['variant']:
            if self.model_mobility_mode is None or self.model_mobility_mode == "none":
                for region in self.attributes['region']:
                    sympt_cmpts = self.filter_cmpts_by_attrs({'seir': 'I', 'variant': variant, 'region': region})
                    asympt_cmpts = self.filter_cmpts_by_attrs({'seir': 'A', 'variant': variant, 'region': region})
                    self.add_flows_by_attr({'seir': 'S', 'variant': 'none', 'region': region}, {'seir': 'E', 'variant': variant}, coef=f'lamb * {asymptomatic_transmission}', scale_by_cmpts=sympt_cmpts)
                    self.add_flows_by_attr({'seir': 'S', 'variant': 'none', 'region': region}, {'seir': 'E', 'variant': variant}, coef=asymptomatic_transmission, scale_by_cmpts=asympt_cmpts)
            if self.model_mobility_mode == "population_attached":
                for from_region in self.attributes['region']:
                    # TODO: need region specific beta here.
                    asymptomatic_transmission = f'(1 - immunity) * betta / region_pop_{from_region}'
                    for to_region in self.attributes['region']:
                        sympt_cmpts = self.filter_cmpts_by_attrs({'seir': 'I', 'variant': variant, 'region': from_region})
                        asympt_cmpts = self.filter_cmpts_by_attrs({'seir': 'A', 'variant': variant, 'region': from_region})
                        self.add_flows_by_attr({'seir': 'S', 'variant': 'none', 'region': to_region}, {'seir': 'E', 'variant': variant}, coef=f'mob_{from_region} * lamb * {asymptomatic_transmission}', scale_by_cmpts=sympt_cmpts)
                        self.add_flows_by_attr({'seir': 'S', 'variant': 'none', 'region': to_region}, {'seir': 'E', 'variant': variant}, coef=f'mob_{from_region} * {asymptomatic_transmission}', scale_by_cmpts=asympt_cmpts)




        # disease progression
        self.add_flows_by_attr({'seir': 'E'}, {'seir': 'I'}, coef='1 / alpha * pS')
        self.add_flows_by_attr({'seir': 'E'}, {'seir': 'A'}, coef='1 / alpha * (1 - pS)')
        self.add_flows_by_attr({'seir': 'I'}, {'seir': 'Ih'}, coef='gamm * hosp * (1 - severe_immunity)')

        # disease termination
        for variant in self.attributes['variant']:
            # TODO: Rename "non-omicron" to "other"; will need to make the change in attribute_multipliers, which will break old specifications
            priorinf = variant if variant != 'none' and variant in self.attributes['priorinf'] else 'non-omicron'
            self.add_flows_by_attr({'seir': 'I', 'variant': variant}, {'seir': 'S', 'variant': 'none', 'priorinf': priorinf, 'immun': 'strong'}, coef='gamm * (1 - hosp - dnh) * (1 - priorinf_fail_rate)')
            self.add_flows_by_attr({'seir': 'I', 'variant': variant}, {'seir': 'S', 'variant': 'none', 'priorinf': priorinf}, coef='gamm * (1 - hosp - dnh) * priorinf_fail_rate')
            self.add_flows_by_attr({'seir': 'A', 'variant': variant}, {'seir': 'S', 'variant': 'none', 'priorinf': priorinf, 'immun': 'strong'}, coef='gamm * (1 - priorinf_fail_rate)')
            self.add_flows_by_attr({'seir': 'A', 'variant': variant}, {'seir': 'S', 'variant': 'none', 'priorinf': priorinf}, coef='gamm * priorinf_fail_rate')
            self.add_flows_by_attr({'seir': 'Ih', 'variant': variant}, {'seir': 'S', 'variant': 'none', 'priorinf': priorinf, 'immun': 'strong'}, coef='1 / hlos * (1 - dh) * (1 - priorinf_fail_rate)')
            self.add_flows_by_attr({'seir': 'Ih', 'variant': variant}, {'seir': 'S', 'variant': 'none', 'priorinf': priorinf}, coef='1 / hlos * (1 - dh) * priorinf_fail_rate')
            self.add_flows_by_attr({'seir': 'I', 'variant': variant}, {'seir': 'D', 'variant': 'none', 'priorinf': priorinf}, coef='gamm * dnh * (1 - severe_immunity)')
            self.add_flows_by_attr({'seir': 'Ih', 'variant': variant}, {'seir': 'D', 'variant': 'none', 'priorinf': priorinf}, coef='1 / hlos * dh')

        # immunity decay
        # self.add_flows_by_attr({'immun': 'imm3'}, {'immun': 'imm2'}, coef='1 / imm3_decay_days')
        # self.add_flows_by_attr({'immun': 'imm2'}, {'immun': 'imm1'}, coef='1 / imm2_decay_days')
        # self.add_flows_by_attr({'immun': 'imm1'}, {'immun': 'imm0'}, coef='1 / imm1_decay_days')
        self.add_flows_by_attr({'immun': 'strong'}, {'immun': 'weak'}, coef='1 / imm_decay_days')

    # define initial state y0
    @property
    def y0_dict(self):
        group_pops = { (li['attributes']['region'], li['attributes']['age']): li['values'] for li in self.model_params['group_pop'] if li['attributes']['region'] in self.attr['region']}
        y0d = {('S', age, 'none', 'none', 'none', 'none', region): n for (region, age), n in group_pops.items()}
        return y0d

    # override solve_ode to use default y0_dict
    def solve_seir(self, method='RK45', y0_dict=None):
        y0_dict = y0_dict if y0_dict is not None else self.y0_dict
        self.solve_ode(y0_dict=y0_dict, method=method)

    # count the total hosps by t as the sum of Ih and Ic
    def total_hosps(self):
        return self.solution_sum('seir')['Ih']

    # count the new exposed individuals by day
    def new_exposed(self):
        sum_df = self.solution_sum('seir')
        return sum_df['E'] - sum_df['E'].shift(1) + sum_df['E'].shift(1) / self.model_params['alpha']

    # immunity
    def immunity(self, variant='omicron', vacc_only=False, to_hosp=False, age=None):
        params = self.params_as_df
        group_by_attr_names = [attr_name for attr_name in self.param_attr_names if attr_name != 'variant']
        n = self.solution_sum(group_by_attr_names).stack(level=group_by_attr_names)

        if age is not None:
            params = params.xs(age, level='age')
            n = n.xs(age, level='age')

        if vacc_only:
            params.loc[params.index.get_level_values('vacc') == 'none', 'immunity'] = 0
            params.loc[params.index.get_level_values('vacc') == 'none', 'severe_immunity'] = 0

        variant_params = params.xs(variant, level='variant')
        if to_hosp:
            weights = variant_params['hosp'] * n
            return (weights * (1 - (1 - variant_params['immunity']) * (1 - variant_params['severe_immunity']))).groupby('t').sum() / weights.groupby('t').sum()
        else:
            return (n * variant_params['immunity']).groupby('t').sum() / n.groupby('t').sum()

    # write to covid_model.results
    def write_results_to_db(self, engine=None, new_spec=False, vals_json_attr='seir', cmpts_json_attrs=('age', 'vacc'), sim_id=None, sim_result_id=None):

        # if there's no existing fit assigned, create a new fit and assign that one
        if self.spec_id is None or new_spec:
            self.write_to_db(engine)

        # build data frame with index of (t, age, vacc) and one column per seir cmpt
        solution_sum_df = self.solution_sum([vals_json_attr] + list(cmpts_json_attrs)).stack(cmpts_json_attrs)

        # Merge R and R2 into one column
        if 'R2' in solution_sum_df.columns:
            solution_sum_df['R'] += solution_sum_df['R2']
            del solution_sum_df['R2']

        # build unique parameters dataframe
        params_df = self.params_as_df
        grouped = params_df.groupby(['t'] + list(cmpts_json_attrs))
        unique_params = [param for param, is_unique in (grouped.nunique() == 1).all().iteritems() if is_unique]
        unique_params_df = grouped.max()[unique_params]

        # build export dataframe
        df = pd.DataFrame(index=solution_sum_df.index)
        df['t'] = solution_sum_df.index.get_level_values('t')
        df['cmpt'] = solution_sum_df.index.droplevel('t').to_frame().to_dict(orient='records') if solution_sum_df.index.nlevels > 1 else None
        df['vals'] = solution_sum_df.to_dict(orient='records')
        for col in ['cmpt', 'vals']:
            df[col] = df[col].map(lambda d: json.dumps(d, ensure_ascii=False))

        # if a sim_id is provided, insert it as a simulation result; some fields are different
        if sim_id is None:
            table = 'results_v2'
            df['spec_id'] = self.spec_id
            df['result_id'] = pd.read_sql(f'select coalesce(max(result_id), 0) from covid_model.{table}', con=engine).values[0][0] + 1
            df['created_at'] = dt.datetime.now()
            df['params'] = unique_params_df.apply(lambda x: json.dumps(x.to_dict(), ensure_ascii=False), axis=1)
        else:
            table = 'simulation_results_v2'
            df['sim_id'] = sim_id
            df['sim_result_id'] = sim_result_id
            df['tc'] = unique_params_df['ef']

        # write to database
        chunksize = int(np.floor(10000.0 / df.shape[1]))
        results = df.to_sql(table
                  , con=engine, schema='covid_model'
                  , index=False, if_exists='append', method='multi', chunksize=chunksize)

    def write_gparams_lookup_to_csv(self, fname):
        df_by_t = {t: pd.DataFrame.from_dict(df_by_group, orient='index') for t, df_by_group in self.params.items()}
        pd.concat(df_by_t, names=['t', 'age']).to_csv(fname)<|MERGE_RESOLUTION|>--- conflicted
+++ resolved
@@ -4,8 +4,6 @@
 import datetime as dt
 import copy
 from collections import OrderedDict
-
-
 from covid_model.model_specs import CovidModelSpecifications
 from covid_model.ode_builder import ODEBuilder
 
@@ -16,14 +14,9 @@
                         'age': ['0-19', '20-39', '40-64', '65+'],
                         'vacc': ['none', 'shot1', 'shot2', 'shot3'],
                         'priorinf': ['none', 'non-omicron', 'omicron'],
-<<<<<<< HEAD
                         'variant': ['none', 'alpha', 'delta', 'omicron'],
                         'immun': ['none', 'weak', 'strong'],
                         'region': ['co']})
-=======
-                        'variant': ['none', 'alpha', 'delta', 'omicron', 'ba2'],
-                        'immun': ['none', 'weak', 'strong']})
->>>>>>> 362b80a4
 
     param_attr_names = ('age', 'vacc', 'priorinf', 'variant', 'immun', 'region')
 
@@ -103,15 +96,9 @@
             # set the fail rate and vacc per unvacc rate for each dose
             for shot in self.attr['vacc'][1:]:
                 for age in self.attr['age']:
-<<<<<<< HEAD
                     for region in self.attr['region']:
-                        for t in range(vacc_delay, self.tmax):
-                            self.set_param(f'{shot}_per_available', vacc_per_available_dict[shot][(t - vacc_delay, age, region)],
-                                           {'age': age, 'region': region}, trange=[t])
-=======
-                    for t in self.trange:
-                        self.set_param(f'{shot}_per_available', vacc_per_available_dict[shot][(t, age)], {'age': age}, trange=[t])
->>>>>>> 362b80a4
+                        for t in self.trange:
+                            self.set_param(f'{shot}_per_available', vacc_per_available_dict[shot][(t, age)], {'age': age}, trange=[t])
 
         # alter parameters based on timeseries effects
         multipliers = self.get_timeseries_effect_multipliers()
@@ -155,8 +142,6 @@
 
     # set TC by slice, and update non-linear multipliers; defaults to reseting the last TC values
     def apply_tc(self, tc=None, tslices=None, suppress_ode_rebuild=False):
-        # assume tc is a dictionary for different regions
-
         # if tslices are provided, replace any tslices >= tslices[0] with the new tslices
         if tslices is not None:
             self.tslices = [tslice for tslice in self.tslices if tslice < tslices[0]] + tslices
