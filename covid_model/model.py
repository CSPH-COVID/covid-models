--- conflicted
+++ resolved
@@ -40,16 +40,12 @@
         tlength = (self.end_date - self.start_date).days
         # if increment is None, set trange to match TC tslices, with breaks added anywhere that has a tslice in model_params
         if increment is None:
-<<<<<<< HEAD
-            model_param_tslices = {(dt.datetime.strptime(tslice, "%Y-%m-%d").date() - self.start_date).days if isinstance(tslice, str) else tslice for param, param_specs_list in self.model_params.items() for param_specs in param_specs_list if param_specs['tslices'] is not None for tslice in param_specs['tslices']}
-=======
             model_param_tslices = set()
             for param, param_specs_list in self.model_params.items():
                 for param_specs in param_specs_list:
                     if 'tslices' in param_specs.keys() and param_specs['tslices'] is not None:
                         for tslice in param_specs['tslices']:
                             model_param_tslices.add((dt.datetime.strptime(tslice, "%Y-%m-%d").date() - self.start_date).days if isinstance(tslice, str) else tslice)
->>>>>>> 863ed287
             trange = sorted(list(set(self.tslices).union({0}).union({tlength}).union(model_param_tslices)))
             trange = [ts for ts in trange if ts < self.tmax]
         # if increment is an integer, generate evenly spaced slices
