--- conflicted
+++ resolved
@@ -59,13 +59,7 @@
         self.build_ode()
         self.compile()
 
-<<<<<<< HEAD
-    def build_param_lookups(self, apply_vaccines=True):
-=======
     def build_param_lookups(self, apply_vaccines=True, vacc_delay=14):
-        # set TC
-        self.apply_tc()
->>>>>>> 5f326273
 
         # prep general parameters
         for name, val in self.model_params.items():
@@ -271,7 +265,7 @@
         else:
             return (n * variant_params['immunity']).groupby('t').sum() / n.groupby('t').sum()
 
-    # write to covid_model.results     n      
+    # write to covid_model.results
     def write_results_to_db(self, engine=None, new_spec=False, vals_json_attr='seir', cmpts_json_attrs=('age', 'vacc'), sim_id=None, sim_result_id=None):
 
         # if there's no existing fit assigned, create a new fit and assign that one
