--- conflicted
+++ resolved
@@ -36,48 +36,8 @@
         self.solution_y = None
         self.solution_ydf_full = None
 
-<<<<<<< HEAD
     def set_specifications(self, **specs_build_args):
         self.specifications = CovidModelSpecifications.build(start_date=self.start_date, end_date=self.end_date, **specs_build_args)
-=======
-    def set_specifications(self, specs=None, engine=None,
-                           tslices=None, tc=None, params=None,
-                           refresh_actual_vacc=False, vacc_proj_params=None, vacc_immun_params=None,
-                           timeseries_effect_multipliers=None, variant_prevalence=None, mab_prevalence=None,
-                           attribute_multipliers=None, region_params=None, region=None,
-                           ):
-
-        if specs is not None:
-            if not isinstance(specs, (int, np.int64)):
-                self.specifications = specs
-            else:
-                self.specifications = CovidModelSpecifications.from_db(engine, specs, new_end_date=self.end_date)
-
-        if self.specifications is None:
-            self.specifications = CovidModelSpecifications(start_date=self.start_date, end_date=self.end_date)
-
-        if tslices or tc:
-            self.specifications.set_tc(tslices, tc)
-        if params:
-            self.specifications.set_model_params(params, region_model_params=region_params, region=region)
-        if refresh_actual_vacc:
-            self.specifications.set_actual_vacc(engine, county_ids=self.specifications.tags["county_fips"] if region is not None else None)
-        if refresh_actual_vacc or vacc_proj_params:
-            self.specifications.set_vacc_proj(vacc_proj_params)
-        if vacc_immun_params:
-            self.specifications.set_vacc_immun(vacc_immun_params)
-
-        # TODO: make add_timeseries_effect use existing prevalence and existing multipliers if new prevalence or mults are not provided
-        # if variant_prevalence or param_multipliers:
-        if variant_prevalence:
-            self.specifications.add_timeseries_effect('variant', prevalence_data=variant_prevalence, param_multipliers=timeseries_effect_multipliers, fill_forward=True)
-        # if mab_prevalence or param_multipliers:
-        if mab_prevalence:
-            self.specifications.add_timeseries_effect('mab', prevalence_data=mab_prevalence, param_multipliers=timeseries_effect_multipliers, fill_forward=True)
-
-        if attribute_multipliers:
-            self.specifications.set_attr_mults(attribute_multipliers)
->>>>>>> 149daf3f
 
     # a model must be prepped before it can be run; if any params EXCEPT the efs (i.e. TC) change, it must be re-prepped
     def prep(self, specs=None, **specs_build_args):
