import copy

import pandas as pd
import numpy as np
import datetime as dt
import json
import copy

import scipy.stats as sps
from sqlalchemy import MetaData

from covid_model.db import db_engine
from covid_model.data_imports import ExternalVaccWithProjections, ExternalVacc
from covid_model.utils import get_params


class CovidModelSpecifications:

    def __init__(self, start_date=dt.date(2020, 1, 24), end_date=dt.date(2022, 5, 31)):

        self.start_date = start_date
        self.end_date = end_date

        self.spec_id = None
        self.base_spec_id = None
        self.tags = {}

        self.tslices = None
        self.tc = None
        self.tc_cov = None

        self.model_params = None
        self.group_pops = None
        self.vacc_proj_params = None
        self.timeseries_effects = {}
        self.attribute_multipliers = None

        self.actual_vacc_df = None
        self.proj_vacc_df = None  # the combined vacc rate df (including proj) is saved to avoid unnecessary processing

<<<<<<< HEAD
    def copy(self, new_end_date=None):
        specs = CovidModelSpecifications(self.start_date, new_end_date if new_end_date is not None else self.end_date)

        specs.tags = self.tags.copy()
        specs.tc_cov = self.tc_cov.copy()
        specs.actual_vacc_df = self.actual_vacc_df.copy()
        specs.timeseries_effects = self.timeseries_effects.copy()
        specs.base_spec_id = self.spec_id
=======
    def set_all(self, spec_id, tslices, tc, tc_cov, model_params, actual_vacc_df, vacc_proj_params, vacc_immun_params, timeseries_effects, base_spec_id=None, tags={}, region_model_params=None, region=None):
        self.spec_id = spec_id
        self.base_spec_id = base_spec_id
        self.tags = tags

        self.set_tc(tslices, tc)
        self.set_model_params(model_params, region_model_params, region)
        self.tc_cov = tc_cov
>>>>>>> f17a2fd8

        specs.build(specs=specs, tslices=self.tslices, tc=self.tc,
                      params=self.model_params,
                      vacc_proj_params=self.vacc_proj_params,
                      attribute_multipliers=self.attribute_multipliers)

        return specs

    @classmethod
    def from_db(cls, engine, spec_id, new_end_date=None):
        df = pd.read_sql_query(f"select * from covid_model.specifications where spec_id = {spec_id}", con=engine, coerce_float=True)
        if len(df) == 0:
            raise ValueError(f'{spec_id} is not a valid spec ID.')
        row = df.iloc[0]

        specs = CovidModelSpecifications(start_date=row['start_date'], end_date=new_end_date if new_end_date is not None else row['end_date'])
        specs.spec_id = row['spec_id']
        specs.base_spec_id = row['base_spec_id']

        specs.set_tc(tslices=row['tslices'], tc=row['tc'], tc_cov=row['tc_cov'])
        specs.set_model_params(row['model_params'])

        specs.actual_vacc_df = pd.concat({k: pd.DataFrame(v).stack() for k, v in row['vacc_actual'].items()}, axis=1).rename_axis(index=['t', 'age'])
        specs.set_vacc_proj(row['vacc_proj_params'])

        specs.timeseries_effects = row['timeseries_effects']
        specs.attribute_multipliers = row['attribute_multipliers']

        return specs

<<<<<<< HEAD
    @classmethod
    def build(cls, specs=None, engine=None,
              start_date=None, end_date=None,
              tslices=None, tc=None, params=None,
              refresh_actual_vacc=False, vacc_proj_params=None,
              timeseries_effect_multipliers=None, variant_prevalence=None, mab_prevalence=None,
              attribute_multipliers=None):

        if specs is None:
            specs = CovidModelSpecifications(start_date=start_date, end_date=end_date)
        elif isinstance(specs, (int, np.int64)):
            specs = CovidModelSpecifications.from_db(engine, specs, new_end_date=end_date)

        if tslices or tc:
            specs.set_tc(tslices, tc)
        if params:
            specs.set_model_params(params)
        if refresh_actual_vacc:
            specs.set_actual_vacc(engine)
        if refresh_actual_vacc or vacc_proj_params:
            specs.set_vacc_proj(vacc_proj_params)

        # TODO: make add_timeseries_effect use existing prevalence and existing multipliers if new prevalence or mults are not provided
        # if variant_prevalence or param_multipliers:
        if variant_prevalence:
            specs.add_timeseries_effect('variant', prevalence_data=variant_prevalence,
                                                      param_multipliers=timeseries_effect_multipliers,
                                                      fill_forward=True)
        # if mab_prevalence or param_multipliers:
        if mab_prevalence:
            specs.add_timeseries_effect('mab', prevalence_data=mab_prevalence,
                                                      param_multipliers=timeseries_effect_multipliers,
                                                      fill_forward=True)

        if attribute_multipliers:
            specs.set_attr_mults(attribute_multipliers)
=======
    def copy(self, new_end_date=None):
        specs = CovidModelSpecifications(self.start_date, new_end_date if new_end_date is not None else self.end_date)

        # no need to deal with region here, it's already been integrated into model_params
        specs.set_all(spec_id=None, base_spec_id=self.spec_id, tags=self.tags, tslices=self.tslices, tc=self.tc, tc_cov=self.tc_cov,
                      model_params=self.model_params, actual_vacc_df=self.actual_vacc_df,
                      vacc_proj_params=self.vacc_proj_params,
                      vacc_immun_params=self.vacc_immun_params, timeseries_effects=self.timeseries_effects)
>>>>>>> f17a2fd8

        return specs

    def write_to_db(self, engine, schema='covid_model', table='specifications', tags=None):
        metadata = MetaData(schema=schema)
        metadata.reflect(engine, only=['specifications'])
        specs_table = metadata.tables[f'{schema}.{table}']

        if tags is not None:
            self.tags.update(tags)

        stmt = specs_table.insert().values(
            created_at=dt.datetime.now(),
            base_spec_id=int(self.base_spec_id),
            tags=self.tags,
            start_date=self.start_date,
            end_date=self.end_date,
            tslices=self.tslices,
            tc=self.tc,
            tc_cov=self.tc_cov,
            model_params=self.model_params,
            vacc_actual={dose: rates.unstack(level='age').to_dict(orient='list') for dose, rates in self.actual_vacc_df.to_dict(orient='series').items()},
            vacc_proj_params=self.vacc_proj_params,
            vacc_proj={dose: rates.unstack(level='age').to_dict(orient='list') for dose, rates in self.proj_vacc_df.to_dict(orient='series').items()} if self.proj_vacc_df is not None else None,
            timeseries_effects=self.timeseries_effects,
            attribute_multipliers=self.attribute_multipliers
        )

        conn = engine.connect()
        result = conn.execute(stmt)

        self.spec_id = result.inserted_primary_key[0]

    @property
    def days(self):
        return (self.end_date - self.start_date).days

    def set_tc(self, tslices, tc, tc_cov=None, append=False):
        self.tslices = (self.tslices if append else []) + list(tslices)
        self.tc = (self.tc if append else []) + list(tc)
        self.tc_cov = [list(a) for a in tc_cov] if tc_cov is not None else None

<<<<<<< HEAD
    def set_model_params(self, model_params):
        self.model_params = copy.deepcopy(model_params) if type(model_params) == dict else json.load(open(model_params))
=======
    def set_model_params(self, model_params, region_model_params=None, region=None):
        # model_params may be dictionary or path to json file which will be converted to json
        # region_model_params is the same, but will only be used if region != None. Contains region specific modifications to parameters
        # every key present in region_model_params will completely overwrite that entry in model_params
        model_params = copy.deepcopy(model_params) if type(model_params) == dict else json.load(open(model_params))
        if region is not None:
            region_model_params = region_model_params if type(region_model_params) == dict else json.load(open(region_model_params))
            model_params.update(region_model_params[region])
            self.tags['region'] = region   # record which option we ran with
            self.tags['county_fips'] = model_params['county_fips']
            self.tags['county_names'] = model_params['county_names']
            _ = model_params.pop('county_fips')   # remove from the parameters
            _ = model_params.pop('county_names')   # remove from the parameters
        self.model_params = model_params
>>>>>>> f17a2fd8
        self.group_pops = self.model_params['group_pop']

    def set_vacc_proj(self, vacc_proj_params=None):
        if vacc_proj_params is not None:
            self.vacc_proj_params = copy.deepcopy(vacc_proj_params) if isinstance(vacc_proj_params, dict) else json.load(open(vacc_proj_params))
        self.proj_vacc_df = self.get_proj_vacc()

<<<<<<< HEAD
    def set_actual_vacc(self, engine=None, actual_vacc_df=None):
        if engine is not None:
            self.actual_vacc_df = ExternalVacc(engine, t0_date=self.start_date).fetch()
        if actual_vacc_df is not None:
            self.actual_vacc_df = actual_vacc_df.copy()
=======
    def set_actual_vacc(self, engine, county_ids=None):
        # vacc_rate_df = ExternalVaccWithProjections(engine, t0_date=self.start_date, fill_to_date=self.end_date).fetch(proj_params=self.vacc_proj_params, group_pop=self.model_params['group_pop'])
        self.actual_vacc_df = ExternalVacc(engine, t0_date=self.start_date).fetch(county_ids=county_ids)
        # self.actual_vacc_df = ExternalVacc(engine).fetch()

    def set_vacc_immun(self, vacc_immun_params):
        self.vacc_immun_params = vacc_immun_params if isinstance(vacc_immun_params, dict) else json.load(open(vacc_immun_params))
>>>>>>> f17a2fd8

    def set_attr_mults(self, attr_mults):
        self.attribute_multipliers = copy.deepcopy(attr_mults) if isinstance(attr_mults, list) else json.load(open(attr_mults))

    def add_timeseries_effect(self, effect_type_name, prevalence_data, param_multipliers, fill_forward=False):
        # build prevalence and multiplier dataframes from inputs
        prevalence_df = pd.read_csv(prevalence_data, parse_dates=['date'], index_col=0) if isinstance(prevalence_data, str) else prevalence_data.copy()
        prevalence_df = prevalence_df[prevalence_df.max(axis=1) > 0]
        if fill_forward and self.end_date > prevalence_df.index.max().date():
            projections = pd.DataFrame.from_dict({date: prevalence_df.iloc[-1] for date in pd.date_range(prevalence_df.index.max() + dt.timedelta(days=1), self.end_date)}, orient='index')
            prevalence_df = pd.concat([prevalence_df, projections]).sort_index()

        multiplier_dict = json.load(open(param_multipliers)) if isinstance(param_multipliers, str) else copy.deepcopy(param_multipliers)

        self.timeseries_effects[effect_type_name] = []
        for effect_name in prevalence_df.columns:
            d = {'effect_name': effect_name, 'multipliers': multiplier_dict[effect_name], 'start_date': prevalence_df.index.min().strftime('%Y-%m-%d'), 'prevalence': list(prevalence_df[effect_name].values)}
            self.timeseries_effects[effect_type_name].append(d)

    def get_timeseries_effect_multipliers(self):
        params = set().union(*[effect_specs['multipliers'].keys() for effects in self.timeseries_effects.values() for effect_specs in effects])
        multipliers = pd.DataFrame(
            index=pd.date_range(self.start_date, self.end_date),
            columns=params,
            data=1.0
        )
        multiplier_dict = {}
        for effect_type in self.timeseries_effects.keys():
            prevalence_df = pd.DataFrame(index=pd.date_range(self.start_date, self.end_date))

            for effect_specs in self.timeseries_effects[effect_type]:
                if len(effect_specs['start_date']) == 8:
                    effect_specs['start_date'] = '20' + effect_specs['start_date']
                start_date = dt.datetime.strptime(effect_specs['start_date'], '%Y-%m-%d').date()
                end_date = self.end_date
<<<<<<< HEAD
=======
                if start_date > end_date:
                    continue
                # end_date = start_date + dt.timedelta(days=len(effect_specs['prevalence']) - 1)
>>>>>>> f17a2fd8

                if start_date < end_date:
                    prevalence = effect_specs['prevalence']
                    prevalence = prevalence[:(end_date - start_date).days]
                    while len(prevalence) < (end_date - start_date).days:
                        prevalence.append(prevalence[-1])

                    prevalence_df[effect_specs['effect_name']] = 0
                    prevalence_df.loc[start_date:(end_date - dt.timedelta(days=1)), effect_specs['effect_name']] = prevalence
                    multiplier_dict[effect_specs['effect_name']] = {**{param: 1.0 for param in params}, **effect_specs['multipliers']}

            if len(multiplier_dict) > 0:
                prevalence_df = prevalence_df.sort_index()
                multiplier_df = pd.DataFrame.from_dict(multiplier_dict, orient='index').rename_axis(index='effect').fillna(1)

                prevalence = prevalence_df.stack().rename_axis(index=['t', 'effect'])
                remainder = 1 - prevalence.groupby('t').sum()

<<<<<<< HEAD
=======
            if len(multiplier_df) > 0:
>>>>>>> f17a2fd8
                multipliers_for_this_effect_type = multiplier_df.multiply(prevalence, axis=0).groupby('t').sum().add(remainder, axis=0)
                multipliers = multipliers.multiply(multipliers_for_this_effect_type)

        multipliers.index = (multipliers.index.to_series().dt.date - self.start_date).dt.days

        return multipliers

    def get_proj_vacc(self):
        proj_lookback = self.vacc_proj_params['lookback'] if 'lookback' in self.vacc_proj_params.keys() else 7
        proj_fixed_rates = self.vacc_proj_params['fixed_rates'] if 'fixed_rates' in self.vacc_proj_params.keys() else None
        max_cumu = self.vacc_proj_params['max_cumu'] if 'max_cumu' in self.vacc_proj_params.keys() else 0
        max_rate_per_remaining = self.vacc_proj_params['max_rate_per_remaining'] if 'max_rate_per_remaining' in self.vacc_proj_params.keys() else 1.0
        realloc_priority = self.vacc_proj_params['realloc_priority'] if 'realloc_priority' in self.vacc_proj_params.keys() else None

        shots = list(self.actual_vacc_df.columns)

        # add projections
        proj_from_t = self.actual_vacc_df.index.get_level_values('t').max() + 1
        proj_to_t = (self.end_date - self.start_date).days
        if proj_to_t > proj_from_t:
            proj_trange = range(proj_from_t, proj_to_t)
            # project rates based on the last {proj_lookback} days of data
            projected_rates = self.actual_vacc_df.loc[(proj_from_t - proj_lookback):].groupby('age').sum() / float(proj_lookback)
            # override rates using fixed values from proj_fixed_rates, when present
            if proj_fixed_rates:
                for shot in shots:
                    projected_rates[shot] = pd.DataFrame(proj_fixed_rates)[shot]
            # build projections
            projections = pd.concat({t: projected_rates for t in proj_trange}).rename_axis(index=['t', 'age'])

            # reduce rates to prevent cumulative vaccination from exceeding max_cumu
            if max_cumu:
                cumu_vacc = self.actual_vacc_df.groupby('age').sum()
                groups = realloc_priority if realloc_priority else projections.index.unique('age')
                # vaccs = df.index.unique('vacc')
                for t in projections.index.unique('t'):
                    this_max_cumu = get_params(max_cumu.copy(), t)
                    max_cumu_df = pd.DataFrame(this_max_cumu) * pd.DataFrame(self.group_pops, index=shots).transpose()
                    for i in range(len(groups)):
                        group = groups[i]
                        current_rate = projections.loc[(t, group)]
                        max_rate = max_rate_per_remaining * (max_cumu_df.loc[group] - cumu_vacc.loc[group])
                        excess_rate = (projections.loc[(t, group)] - max_rate).clip(lower=0)
                        projections.loc[(t, group)] -= excess_rate
                        # if a reallocate_order is provided, reallocate excess rate to other groups
                        if i < len(groups) - 1 and realloc_priority is not None:
                            projections.loc[(t, groups[i + 1])] += excess_rate

                    cumu_vacc += projections.loc[t]
            return projections

    def get_vacc_rates(self):
        df = pd.concat([self.actual_vacc_df, self.proj_vacc_df])
        return df

    def get_vacc_per_available(self):
        vacc_rates = self.get_vacc_rates()
        populations = pd.Series(self.model_params['group_pop'], name='population').rename_axis(index='age')
        cumu_vacc = vacc_rates.groupby('age').cumsum()
        cumu_vacc_final_shot = cumu_vacc - cumu_vacc.shift(-1, axis=1).fillna(0)
        cumu_vacc_final_shot['none'] = cumu_vacc_final_shot.join(populations)['population'] - cumu_vacc_final_shot.sum(axis=1)
        cumu_vacc_final_shot = cumu_vacc_final_shot.reindex(columns=['none', 'shot1', 'shot2', 'shot3'])
        available_for_vacc = cumu_vacc_final_shot.shift(1, axis=1).drop(columns='none')

        return (vacc_rates / available_for_vacc).fillna(0)<|MERGE_RESOLUTION|>--- conflicted
+++ resolved
@@ -1,5 +1,3 @@
-import copy
-
 import pandas as pd
 import numpy as np
 import datetime as dt
@@ -38,7 +36,6 @@
         self.actual_vacc_df = None
         self.proj_vacc_df = None  # the combined vacc rate df (including proj) is saved to avoid unnecessary processing
 
-<<<<<<< HEAD
     def copy(self, new_end_date=None):
         specs = CovidModelSpecifications(self.start_date, new_end_date if new_end_date is not None else self.end_date)
 
@@ -47,21 +44,13 @@
         specs.actual_vacc_df = self.actual_vacc_df.copy()
         specs.timeseries_effects = self.timeseries_effects.copy()
         specs.base_spec_id = self.spec_id
-=======
-    def set_all(self, spec_id, tslices, tc, tc_cov, model_params, actual_vacc_df, vacc_proj_params, vacc_immun_params, timeseries_effects, base_spec_id=None, tags={}, region_model_params=None, region=None):
-        self.spec_id = spec_id
-        self.base_spec_id = base_spec_id
-        self.tags = tags
-
-        self.set_tc(tslices, tc)
-        self.set_model_params(model_params, region_model_params, region)
-        self.tc_cov = tc_cov
->>>>>>> f17a2fd8
-
+
+        # no need to deal with region here, it's already been integrated into model_params
         specs.build(specs=specs, tslices=self.tslices, tc=self.tc,
-                      params=self.model_params,
-                      vacc_proj_params=self.vacc_proj_params,
-                      attribute_multipliers=self.attribute_multipliers)
+                    params=self.model_params,
+                    vacc_proj_params=self.vacc_proj_params,
+                    attribute_multipliers=self.attribute_multipliers
+                    )
 
         return specs
 
@@ -87,14 +76,14 @@
 
         return specs
 
-<<<<<<< HEAD
     @classmethod
     def build(cls, specs=None, engine=None,
               start_date=None, end_date=None,
               tslices=None, tc=None, params=None,
               refresh_actual_vacc=False, vacc_proj_params=None,
               timeseries_effect_multipliers=None, variant_prevalence=None, mab_prevalence=None,
-              attribute_multipliers=None):
+              attribute_multipliers=None,
+              regional_model_params=None, region=None):
 
         if specs is None:
             specs = CovidModelSpecifications(start_date=start_date, end_date=end_date)
@@ -104,7 +93,7 @@
         if tslices or tc:
             specs.set_tc(tslices, tc)
         if params:
-            specs.set_model_params(params)
+            specs.set_model_params(params, regional_model_params, region)
         if refresh_actual_vacc:
             specs.set_actual_vacc(engine)
         if refresh_actual_vacc or vacc_proj_params:
@@ -124,16 +113,6 @@
 
         if attribute_multipliers:
             specs.set_attr_mults(attribute_multipliers)
-=======
-    def copy(self, new_end_date=None):
-        specs = CovidModelSpecifications(self.start_date, new_end_date if new_end_date is not None else self.end_date)
-
-        # no need to deal with region here, it's already been integrated into model_params
-        specs.set_all(spec_id=None, base_spec_id=self.spec_id, tags=self.tags, tslices=self.tslices, tc=self.tc, tc_cov=self.tc_cov,
-                      model_params=self.model_params, actual_vacc_df=self.actual_vacc_df,
-                      vacc_proj_params=self.vacc_proj_params,
-                      vacc_immun_params=self.vacc_immun_params, timeseries_effects=self.timeseries_effects)
->>>>>>> f17a2fd8
 
         return specs
 
@@ -176,10 +155,6 @@
         self.tc = (self.tc if append else []) + list(tc)
         self.tc_cov = [list(a) for a in tc_cov] if tc_cov is not None else None
 
-<<<<<<< HEAD
-    def set_model_params(self, model_params):
-        self.model_params = copy.deepcopy(model_params) if type(model_params) == dict else json.load(open(model_params))
-=======
     def set_model_params(self, model_params, region_model_params=None, region=None):
         # model_params may be dictionary or path to json file which will be converted to json
         # region_model_params is the same, but will only be used if region != None. Contains region specific modifications to parameters
@@ -194,7 +169,6 @@
             _ = model_params.pop('county_fips')   # remove from the parameters
             _ = model_params.pop('county_names')   # remove from the parameters
         self.model_params = model_params
->>>>>>> f17a2fd8
         self.group_pops = self.model_params['group_pop']
 
     def set_vacc_proj(self, vacc_proj_params=None):
@@ -202,21 +176,11 @@
             self.vacc_proj_params = copy.deepcopy(vacc_proj_params) if isinstance(vacc_proj_params, dict) else json.load(open(vacc_proj_params))
         self.proj_vacc_df = self.get_proj_vacc()
 
-<<<<<<< HEAD
-    def set_actual_vacc(self, engine=None, actual_vacc_df=None):
+    def set_actual_vacc(self, engine, county_ids=None, actual_vacc_df=None):
         if engine is not None:
-            self.actual_vacc_df = ExternalVacc(engine, t0_date=self.start_date).fetch()
+            self.actual_vacc_df = ExternalVacc(engine, t0_date=self.start_date).fetch(county_ids=county_ids)
         if actual_vacc_df is not None:
             self.actual_vacc_df = actual_vacc_df.copy()
-=======
-    def set_actual_vacc(self, engine, county_ids=None):
-        # vacc_rate_df = ExternalVaccWithProjections(engine, t0_date=self.start_date, fill_to_date=self.end_date).fetch(proj_params=self.vacc_proj_params, group_pop=self.model_params['group_pop'])
-        self.actual_vacc_df = ExternalVacc(engine, t0_date=self.start_date).fetch(county_ids=county_ids)
-        # self.actual_vacc_df = ExternalVacc(engine).fetch()
-
-    def set_vacc_immun(self, vacc_immun_params):
-        self.vacc_immun_params = vacc_immun_params if isinstance(vacc_immun_params, dict) else json.load(open(vacc_immun_params))
->>>>>>> f17a2fd8
 
     def set_attr_mults(self, attr_mults):
         self.attribute_multipliers = copy.deepcopy(attr_mults) if isinstance(attr_mults, list) else json.load(open(attr_mults))
@@ -252,12 +216,6 @@
                     effect_specs['start_date'] = '20' + effect_specs['start_date']
                 start_date = dt.datetime.strptime(effect_specs['start_date'], '%Y-%m-%d').date()
                 end_date = self.end_date
-<<<<<<< HEAD
-=======
-                if start_date > end_date:
-                    continue
-                # end_date = start_date + dt.timedelta(days=len(effect_specs['prevalence']) - 1)
->>>>>>> f17a2fd8
 
                 if start_date < end_date:
                     prevalence = effect_specs['prevalence']
@@ -276,10 +234,6 @@
                 prevalence = prevalence_df.stack().rename_axis(index=['t', 'effect'])
                 remainder = 1 - prevalence.groupby('t').sum()
 
-<<<<<<< HEAD
-=======
-            if len(multiplier_df) > 0:
->>>>>>> f17a2fd8
                 multipliers_for_this_effect_type = multiplier_df.multiply(prevalence, axis=0).groupby('t').sum().add(remainder, axis=0)
                 multipliers = multipliers.multiply(multipliers_for_this_effect_type)
 
