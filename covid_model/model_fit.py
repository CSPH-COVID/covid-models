import json

import numpy as np
import pandas as pd
import datetime as dt
from time import perf_counter

import scipy.optimize as spo

from data_imports import ExternalHosps, ExternalData
from model import CovidModel
from model_specs import CovidModelSpecifications


class CovidModelFit:

    def __init__(self, tc_0=0.75, tc_min=0, tc_max=0.99, **specs_build_args):
        self.base_specs = CovidModelSpecifications.build(**specs_build_args)

        self.tc_0 = tc_0
        self.tc_min = tc_min
        self.tc_max = tc_max

        self.actual_hosp = None

        self.fitted_tc = None
        self.fitted_tc_cov = None

    def set_actual_hosp(self, engine=None, hosps_by_zip_fpath=None, actual_hosp_sql='sql/emresource_hospitalizations.sql', county_ids=None):
        if hosps_by_zip_fpath is None:
            self.actual_hosp = ExternalData(engine, t0_date=self.base_specs.start_date).fetch(sql=open(actual_hosp_sql, 'r').read(), parse_dates=['measure_date'])['currently_hospitalized']
        else:
            hosps_by_zip = pd.read_csv(hosps_by_zip_fpath, parse_dates=['dates'], index_col=['dates']).unstack().rename_axis(index=['zip', 'measure_date']).rename('currently_hospitalized  ')
            zip_county_mapping = pd.read_csv('input/regional/zip_to_county_mapping.csv', dtype={'zip': str, 'county_id': str}).set_index(['zip', 'county_id'])#['share_of_zip_in_county']

    def single_fit(self, model: CovidModel, look_back, method='curve_fit', y0d=None):
        # define initial states
        fitted_tc, fitted_tc_cov = (None, None)
        fixed_tc = model.specifications.tc[:-look_back]
        if method == 'curve_fit':
            def func(trange, *test_tc):
                combined_tc = fixed_tc + list(test_tc)
                model.apply_tc(combined_tc)
                model.solve_seir(y0_dict=y0d)
                return model.solution_sum('seir')['Ih']
            fitted_tc, fitted_tc_cov = spo.curve_fit(
                f=func
                , xdata=model.trange
                , ydata=self.actual_hosp[:len(model.trange)]
                , p0=model.specifications.tc[-look_back:]
                , bounds=([self.tc_min] * look_back, [self.tc_max] * look_back))

        return fitted_tc, fitted_tc_cov

    # run an optimization to minimize the cost function using scipy.optimize.minimize()
    # method = 'curve_fit' or 'minimize'
<<<<<<< HEAD
    def run(self, engine, method='curve_fit', window_size=14, look_back=3, last_window_min_size=21, batch_size=None, increment_size=1):

=======
    def run(self, engine, model_class=CovidModel, method='curve_fit', window_size=14, look_back=None,
            last_window_min_size=21, batch_size=None, increment_size=1, write_batch_output=False, **spec_args):
>>>>>>> f17a2fd8
        # get the end date from actual hosps
        end_t = self.actual_hosp.index.max() + 1
        end_date = self.base_specs.start_date + dt.timedelta(end_t)

        # prep model (we only do this once to save time)
        t0 = perf_counter()
        base_model = CovidModel(start_date=self.base_specs.start_date, end_date=end_date)
        base_model.prep(self.base_specs)
        t1 = perf_counter()
        print(f'Model prepped for fitting in {t1-t0} seconds.')

        # run fit
        tslices = self.base_specs.tslices + list(range(self.base_specs.tslices[-1] + window_size, end_t - last_window_min_size, window_size))
        tc = self.base_specs.tc + [self.tc_0] * (len(tslices) + 1 - len(self.base_specs.tc))
        fitted_tc_cov = None
        if look_back is None:
            look_back = len(tslices) + 1

        # if there's no batch size, set the batch size to be the total number of windows to be fit
        if batch_size is None:
            batch_size = look_back
        trim_off_end_list = list(range(look_back - batch_size, 0, -increment_size)) + [0]
        for i, trim_off_end in enumerate(trim_off_end_list):
            t0 = perf_counter()
            this_end_t = tslices[-trim_off_end] if trim_off_end > 0 else end_t
            this_end_date = self.base_specs.start_date + dt.timedelta(days=this_end_t)

            model = CovidModel(base_model=base_model, end_date=this_end_date)
            model.apply_tc(tc[:len(tc)-trim_off_end], tslices=tslices[:len(tslices)-trim_off_end])

            # Initial infectious based on hospitalizations and assumed hosp rate
            hosp_rate = model.get_param('hosp', {'age': '40-64', 'vacc': 'unvacc'}, trange=[0])[0][1][0]  # Take first compartment's hosp rate
            I0 = max(2.2, self.actual_hosp[0] / hosp_rate)
            y0d = model.y0_dict
            y0d[model.get_default_cmpt_by_attrs({'seir': 'I', 'age': '40-64', 'vacc': 'unvacc'})] = I0
            y0d[model.get_default_cmpt_by_attrs({'seir': 'S', 'age': '40-64', 'vacc': 'unvacc'})] -= I0

            fitted_tc, fitted_tc_cov = self.single_fit(model, look_back=batch_size, method=method, y0d=y0d)
            tc[len(tc) - trim_off_end - batch_size:len(tc) - trim_off_end] = fitted_tc

            t1 = perf_counter()
            model.specifications.write_to_db(engine)
            print(f'Transmission control fit {i + 1}/{len(trim_off_end_list)} completed in {t1 - t0} seconds.')
            if write_batch_output:
                model.specifications.tags['run_type'] = 'intermediate-fit'
                model.specifications.write_to_db(engine)

        self.fitted_tc = tc
        self.fitted_tc_cov = fitted_tc_cov
        self.fitted_model = model
        self.fitted_specs = model.specifications
        self.fitted_specs.set_tc(tc=tc, tslices=tslices, tc_cov=fitted_tc_cov)




<|MERGE_RESOLUTION|>--- conflicted
+++ resolved
@@ -54,13 +54,8 @@
 
     # run an optimization to minimize the cost function using scipy.optimize.minimize()
     # method = 'curve_fit' or 'minimize'
-<<<<<<< HEAD
-    def run(self, engine, method='curve_fit', window_size=14, look_back=3, last_window_min_size=21, batch_size=None, increment_size=1):
-
-=======
-    def run(self, engine, model_class=CovidModel, method='curve_fit', window_size=14, look_back=None,
+    def run(self, engine, method='curve_fit', window_size=14, look_back=None,
             last_window_min_size=21, batch_size=None, increment_size=1, write_batch_output=False, **spec_args):
->>>>>>> f17a2fd8
         # get the end date from actual hosps
         end_t = self.actual_hosp.index.max() + 1
         end_date = self.base_specs.start_date + dt.timedelta(end_t)
@@ -82,6 +77,7 @@
         # if there's no batch size, set the batch size to be the total number of windows to be fit
         if batch_size is None:
             batch_size = look_back
+
         trim_off_end_list = list(range(look_back - batch_size, 0, -increment_size)) + [0]
         for i, trim_off_end in enumerate(trim_off_end_list):
             t0 = perf_counter()
@@ -102,7 +98,6 @@
             tc[len(tc) - trim_off_end - batch_size:len(tc) - trim_off_end] = fitted_tc
 
             t1 = perf_counter()
-            model.specifications.write_to_db(engine)
             print(f'Transmission control fit {i + 1}/{len(trim_off_end_list)} completed in {t1 - t0} seconds.')
             if write_batch_output:
                 model.specifications.tags['run_type'] = 'intermediate-fit'
