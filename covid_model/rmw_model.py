--- conflicted
+++ resolved
@@ -54,11 +54,7 @@
                                     # agecat_finder
                                     'age': ['0-17', '18-64', '65+'],
                                     'vacc': ['none', 'shot1', 'shot2', 'booster1', 'booster2'],
-<<<<<<< HEAD
-                                    'variant': ['none', 'wildtype', 'alpha', 'delta', 'omicron', 'ba2', 'ba2121', 'ba45', 'bq', 'xbb'],
-=======
                                     'variant': ['none', 'wildtype', 'alpha', 'delta', 'omicron', 'ba2', 'ba2121', 'ba45', 'emv'],
->>>>>>> d40f3d07
                                     'immun': ['none', 'weak', 'strong'],
                                     # region_finder
                                     'region': ['coe','con','cow','ide','idn','ids','idw','mte','mtn','mtw','nme','nmn','nms','nmw','ute','utn','uts','utw','wye','wyn','wyw']})
